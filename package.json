{
  "name": "fjage",
  "version": "1.7.0",
  "description": "Framework for Java and Groovy Agents",
  "main": "index.js",
  "directories": {
    "doc": "docs"
  },
<<<<<<< HEAD
=======
  "devDependencies": {
    "documentation": "^12.1.4",
    "puppeteer": "^1.20.0",
    "diff": ">=3.5.0"
  },
>>>>>>> f1205518
  "scripts": {
    "test": "echo \"Use 'gradle test' instead\" && exit 1",
    "docs": "documentation build src/main/resources/org/arl/fjage/web/fjage.js -f html -o docs/jsdoc",
    "xterm": "cp node_modules/{xterm-addon-web-links,xterm-addon-attach,xterm-addon-fit}/lib/*.js src/main/resources/org/arl/fjage/web/shell; cp node_modules/xterm/lib/xterm.js src/main/resources/org/arl/fjage/web/shell; cp node_modules/xterm/css/xterm.css src/main/resources/org/arl/fjage/web/shell"
  },
  "repository": {
    "type": "git",
    "url": "git+https://github.com/org-arl/fjage.git"
  },
  "author": "[Mandar Chitre] (http://www.chitre.net)",
  "license": "BSD-2-Clause",
  "bugs": {
    "url": "https://github.com/org-arl/fjage/issues"
  },
  "homepage": "https://github.com/org-arl/fjage#readme",
  "dependencies": {
    "xterm": "^4.6.0",
    "xterm-addon-attach": "^0.6.0",
    "xterm-addon-fit": "^0.4.0",
    "xterm-addon-web-links": "^0.4.0"
  },
  "devDependencies": {
    "documentation": "^12.1.4",
    "puppeteer": "^1.20.0"
  }
}<|MERGE_RESOLUTION|>--- conflicted
+++ resolved
@@ -6,14 +6,6 @@
   "directories": {
     "doc": "docs"
   },
-<<<<<<< HEAD
-=======
-  "devDependencies": {
-    "documentation": "^12.1.4",
-    "puppeteer": "^1.20.0",
-    "diff": ">=3.5.0"
-  },
->>>>>>> f1205518
   "scripts": {
     "test": "echo \"Use 'gradle test' instead\" && exit 1",
     "docs": "documentation build src/main/resources/org/arl/fjage/web/fjage.js -f html -o docs/jsdoc",
@@ -37,6 +29,7 @@
   },
   "devDependencies": {
     "documentation": "^12.1.4",
-    "puppeteer": "^1.20.0"
+    "puppeteer": "^1.20.0",
+    "diff": ">=3.5.0"
   }
 }