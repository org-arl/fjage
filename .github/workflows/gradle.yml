name: CI

on: [push]

jobs:
  build:
    runs-on: ${{ matrix.os }}
    strategy:
      matrix:
<<<<<<< HEAD
        python-version: [3.9]
        node-version: [14.x]
=======
        python-version: [3.x]
        node-version: [16.x]
>>>>>>> c008c366
        os: [ubuntu-latest, windows-latest]
    steps:
    - uses: actions/checkout@v1
    - name: Setup JDK 1.8
      uses: actions/setup-java@v1
      with:
        java-version: 1.8
    - name: Setup Python ${{ matrix.python-version }}
      uses: actions/setup-python@v1
      with:
        python-version: ${{ matrix.python-version }}
    - name: Install Python dependencies
      run: |
        python -m pip install --upgrade pip
        pip install numpy nose
    - name: Setup Node.js ${{ matrix.node-version }}
      uses: actions/setup-node@v1
      with:
        node-version: ${{ matrix.node-version }}
    - name: Build and Test with Gradle
      uses: gradle/gradle-build-action@v1
      with:
        arguments: test -i<|MERGE_RESOLUTION|>--- conflicted
+++ resolved
@@ -7,13 +7,8 @@
     runs-on: ${{ matrix.os }}
     strategy:
       matrix:
-<<<<<<< HEAD
-        python-version: [3.9]
-        node-version: [14.x]
-=======
         python-version: [3.x]
         node-version: [16.x]
->>>>>>> c008c366
         os: [ubuntu-latest, windows-latest]
     steps:
     - uses: actions/checkout@v1
