#!/bin/sh

# fjage version
<<<<<<< HEAD
VERSION=1.5.1
=======
VERSION=1.6.1
>>>>>>> f5196447

# create the folder structure
mkdir -p build/libs etc logs samples

# download necessary JARs
cd build/libs
curl -O https://repo1.maven.org/maven2/com/github/org-arl/fjage/$VERSION/fjage-$VERSION.jar
curl -O https://repo1.maven.org/maven2/org/codehaus/groovy/groovy-all/2.4.4/groovy-all-2.4.4.jar
curl -O https://repo1.maven.org/maven2/org/apache/commons/commons-lang3/3.1/commons-lang3-3.1.jar
curl -O https://repo1.maven.org/maven2/jline/jline/3.9.0/jline-3.9.0.jar
curl -O https://repo1.maven.org/maven2/com/google/code/gson/gson/2.8.2/gson-2.8.2.jar
cd ../..

# download init scripts and logging configuration
cd etc
curl -O https://raw.githubusercontent.com/org-arl/fjage/master/etc/initrc.groovy
curl -O https://raw.githubusercontent.com/org-arl/fjage/master/etc/initrc-rconsole.groovy
cd ..

# download sample agents
cd samples
curl -O https://raw.githubusercontent.com/org-arl/fjage/master/samples/01_hello.groovy
curl -O https://raw.githubusercontent.com/org-arl/fjage/master/samples/02_ticker.groovy
curl -O https://raw.githubusercontent.com/org-arl/fjage/master/samples/03_weatherStation.groovy
curl -O https://raw.githubusercontent.com/org-arl/fjage/master/samples/03_weatherRequest.groovy
curl -O https://raw.githubusercontent.com/org-arl/fjage/master/samples/WeatherForecastReqMsg.groovy
curl -O https://raw.githubusercontent.com/org-arl/fjage/master/samples/04_weatherStation.groovy
curl -O https://raw.githubusercontent.com/org-arl/fjage/master/samples/04_weatherRequest.groovy
cd ..

# download startup script
curl -O https://raw.githubusercontent.com/org-arl/fjage/master/fjage.sh
curl -O https://raw.githubusercontent.com/org-arl/fjage/master/rconsole.sh
chmod a+x fjage.sh rconsole.sh<|MERGE_RESOLUTION|>--- conflicted
+++ resolved
@@ -1,11 +1,7 @@
 #!/bin/sh
 
 # fjage version
-<<<<<<< HEAD
-VERSION=1.5.1
-=======
 VERSION=1.6.1
->>>>>>> f5196447
 
 # create the folder structure
 mkdir -p build/libs etc logs samples
