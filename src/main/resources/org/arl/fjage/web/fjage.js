--- conflicted
+++ resolved
@@ -302,16 +302,12 @@
   }
 
   _onWebsockOpen() {
-<<<<<<< HEAD
     if(this.debug) console.log('Connected to ', this.sock.url);
     this.sock.onclose = this._websockReconnect.bind(this);
     this.sock.onmessage = event => {
       this._onWebsockRx.call(this,event.data);
     };
-    this.sock.send('{\'alive\': true}\n');
-=======
     this.sock.send('{"alive": true}\n');
->>>>>>> a0e622fa
     this.pendingOnOpen.forEach(cb => cb());
     this.pendingOnOpen.length = 0;
   }
@@ -621,24 +617,16 @@
   close() {
     if (this.sock.readyState == this.sock.CONNECTING) {
       this.pendingOnOpen.push(() => {
-<<<<<<< HEAD
-        this.sock.send('{\'alive\': false}\n');
+        this.sock.send('{"alive": false}\n');
         this.sock.onclose = null;
-=======
-        this.sock.send('{"alive": false}\n');
->>>>>>> a0e622fa
         this.sock.close();
         var index = window.fjage.gateways.indexOf(this);
         window.fjage.gateways.splice(index,1);
       });
       return true;
     } else if (this.sock.readyState == this.sock.OPEN) {
-<<<<<<< HEAD
-      this.sock.send('{\'alive\': false}\n');
+      this.sock.send('{"alive": false}\n');
       this.sock.onclose = null;
-=======
-      this.sock.send('{"alive": false}\n');
->>>>>>> a0e622fa
       this.sock.close();
       var index = window.fjage.gateways.indexOf(this);
       window.fjage.gateways.splice(index,1);
