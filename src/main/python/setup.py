--- conflicted
+++ resolved
@@ -1,15 +1,12 @@
 from setuptools import setup, find_packages
 
 with open('../../sphinx/pythongw.rst') as f:
-<<<<<<< HEAD
     with open('README.rst', 'w') as f1:
         for line in f:
             if ".. highlight" not in line:
                 f1.write(line)
 
 with open('README.rst') as f:
-=======
->>>>>>> 8b2f3e1a
     readme = f.read()
 
 # with open('../../../VERSION') as f:
@@ -18,11 +15,7 @@
 
 setup(
     name='fjagepy',
-<<<<<<< HEAD
     version='1.5.2',
-=======
-    version=1.5.0,
->>>>>>> 8b2f3e1a
     description='Python Gateway',
     long_description=readme,
     author='Prasad Anjangi, Mandar Chitre, Chinmay Pendharkar, Manu Ignatius',
